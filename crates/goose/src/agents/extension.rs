use std::collections::HashMap;

use mcp_client::client::Error as ClientError;
use rmcp::model::Tool;
use rmcp::service::ClientInitializeError;
use serde::{Deserialize, Serialize};
use thiserror::Error;
use tracing::warn;
use utoipa::ToSchema;

use crate::config;
use crate::config::extensions::name_to_key;
use crate::config::permission::PermissionLevel;

/// Errors from Extension operation
#[derive(Error, Debug)]
pub enum ExtensionError {
    #[error("Failed a client call to an MCP server: {0}")]
    Client(#[from] ClientError),
    #[error("User Message exceeded context-limit. History could not be truncated to accommodate.")]
    ContextLimit,
    #[error("Environment variable `{0}` is not allowed to be overridden.")]
    InvalidEnvVar(String),
    #[error("Error during extension setup: {0}")]
    SetupError(String),
    #[error("Join error occurred during task execution: {0}")]
    TaskJoinError(#[from] tokio::task::JoinError),
<<<<<<< HEAD

    #[error("Failed to create MCP client: {0}")]
    ClientCreationError(String),
}

impl<T> From<ClientInitializeError<T>> for ExtensionError
where
    T: std::fmt::Display + std::fmt::Debug + Send + Sync + 'static,
{
    fn from(err: ClientInitializeError<T>) -> Self {
        ExtensionError::ClientCreationError(err.to_string())
    }
=======
    #[error("IO error: {0}")]
    IoError(#[from] std::io::Error),
>>>>>>> b18213cf
}

pub type ExtensionResult<T> = Result<T, ExtensionError>;

#[derive(Debug, Clone, Deserialize, Serialize, Default, ToSchema)]
pub struct Envs {
    /// A map of environment variables to set, e.g. API_KEY -> some_secret, HOST -> host
    #[serde(default)]
    #[serde(flatten)]
    map: HashMap<String, String>,
}

impl Envs {
    /// List of sensitive env vars that should not be overridden
    const DISALLOWED_KEYS: [&'static str; 31] = [
        // 🔧 Binary path manipulation
        "PATH",       // Controls executable lookup paths — critical for command hijacking
        "PATHEXT",    // Windows: Determines recognized executable extensions (e.g., .exe, .bat)
        "SystemRoot", // Windows: Can affect system DLL resolution (e.g., `kernel32.dll`)
        "windir",     // Windows: Alternative to SystemRoot (used in legacy apps)
        // 🧬 Dynamic linker hijacking (Linux/macOS)
        "LD_LIBRARY_PATH",  // Alters shared library resolution
        "LD_PRELOAD",       // Forces preloading of shared libraries — common attack vector
        "LD_AUDIT",         // Loads a monitoring library that can intercept execution
        "LD_DEBUG",         // Enables verbose linker logging (information disclosure risk)
        "LD_BIND_NOW",      // Forces immediate symbol resolution, affecting ASLR
        "LD_ASSUME_KERNEL", // Tricks linker into thinking it's running on an older kernel
        // 🍎 macOS dynamic linker variables
        "DYLD_LIBRARY_PATH",     // Same as LD_LIBRARY_PATH but for macOS
        "DYLD_INSERT_LIBRARIES", // macOS equivalent of LD_PRELOAD
        "DYLD_FRAMEWORK_PATH",   // Overrides framework lookup paths
        // 🐍 Python / Node / Ruby / Java / Golang hijacking
        "PYTHONPATH",   // Overrides Python module resolution
        "PYTHONHOME",   // Overrides Python root directory
        "NODE_OPTIONS", // Injects options/scripts into every Node.js process
        "RUBYOPT",      // Injects Ruby execution flags
        "GEM_PATH",     // Alters where RubyGems looks for installed packages
        "GEM_HOME",     // Changes RubyGems default install location
        "CLASSPATH",    // Java: Controls where classes are loaded from — critical for RCE attacks
        "GO111MODULE",  // Go: Forces use of module proxy or disables it
        "GOROOT", // Go: Changes root installation directory (could lead to execution hijacking)
        // 🖥️ Windows-specific process & DLL hijacking
        "APPINIT_DLLS", // Forces Windows to load a DLL into every process
        "SESSIONNAME",  // Affects Windows session configuration
        "ComSpec",      // Determines default command interpreter (can replace `cmd.exe`)
        "TEMP",
        "TMP",          // Redirects temporary file storage (useful for injection attacks)
        "LOCALAPPDATA", // Controls application data paths (can be abused for persistence)
        "USERPROFILE",  // Windows user directory (can affect profile-based execution paths)
        "HOMEDRIVE",
        "HOMEPATH", // Changes where the user's home directory is located
    ];

    /// Constructs a new Envs, skipping disallowed env vars with a warning
    pub fn new(map: HashMap<String, String>) -> Self {
        let mut validated = HashMap::new();

        for (key, value) in map {
            if Self::is_disallowed(&key) {
                warn!("Skipping disallowed env var: {}", key);
                continue;
            }
            validated.insert(key, value);
        }

        Self { map: validated }
    }

    /// Returns a copy of the validated env vars
    pub fn get_env(&self) -> HashMap<String, String> {
        self.map.clone()
    }

    /// Returns an error if any disallowed env var is present
    pub fn validate(&self) -> Result<(), Box<ExtensionError>> {
        for key in self.map.keys() {
            if Self::is_disallowed(key) {
                return Err(Box::new(ExtensionError::InvalidEnvVar(key.clone())));
            }
        }
        Ok(())
    }

    fn is_disallowed(key: &str) -> bool {
        Self::DISALLOWED_KEYS
            .iter()
            .any(|disallowed| disallowed.eq_ignore_ascii_case(key))
    }
}

/// Represents the different types of MCP extensions that can be added to the manager
#[derive(Debug, Clone, Deserialize, Serialize, ToSchema)]
#[serde(tag = "type")]
pub enum ExtensionConfig {
    /// Server-sent events client with a URI endpoint
    #[serde(rename = "sse")]
    Sse {
        /// The name used to identify this extension
        name: String,
        uri: String,
        #[serde(default)]
        envs: Envs,
        #[serde(default)]
        env_keys: Vec<String>,
        description: Option<String>,
        // NOTE: set timeout to be optional for compatibility.
        // However, new configurations should include this field.
        timeout: Option<u64>,
        /// Whether this extension is bundled with Goose
        #[serde(default)]
        bundled: Option<bool>,
    },
    /// Standard I/O client with command and arguments
    #[serde(rename = "stdio")]
    Stdio {
        /// The name used to identify this extension
        name: String,
        cmd: String,
        args: Vec<String>,
        #[serde(default)]
        envs: Envs,
        #[serde(default)]
        env_keys: Vec<String>,
        timeout: Option<u64>,
        description: Option<String>,
        /// Whether this extension is bundled with Goose
        #[serde(default)]
        bundled: Option<bool>,
    },
    /// Built-in extension that is part of the goose binary
    #[serde(rename = "builtin")]
    Builtin {
        /// The name used to identify this extension
        name: String,
        display_name: Option<String>, // needed for the UI
        description: Option<String>,
        timeout: Option<u64>,
        /// Whether this extension is bundled with Goose
        #[serde(default)]
        bundled: Option<bool>,
    },
    /// Streamable HTTP client with a URI endpoint using MCP Streamable HTTP specification
    #[serde(rename = "streamable_http")]
    StreamableHttp {
        /// The name used to identify this extension
        name: String,
        uri: String,
        #[serde(default)]
        envs: Envs,
        #[serde(default)]
        env_keys: Vec<String>,
        #[serde(default)]
        headers: HashMap<String, String>,
        description: Option<String>,
        // NOTE: set timeout to be optional for compatibility.
        // However, new configurations should include this field.
        timeout: Option<u64>,
        /// Whether this extension is bundled with Goose
        #[serde(default)]
        bundled: Option<bool>,
    },
    /// Frontend-provided tools that will be called through the frontend
    #[serde(rename = "frontend")]
    Frontend {
        /// The name used to identify this extension
        name: String,
        /// The tools provided by the frontend
        tools: Vec<Tool>,
        /// Instructions for how to use these tools
        instructions: Option<String>,
        /// Whether this extension is bundled with Goose
        #[serde(default)]
        bundled: Option<bool>,
    },
    /// Inline Python code that will be executed using uvx
    #[serde(rename = "inline_python")]
    InlinePython {
        /// The name used to identify this extension
        name: String,
        /// The Python code to execute
        code: String,
        /// Description of what the extension does
        description: Option<String>,
        /// Timeout in seconds
        timeout: Option<u64>,
        /// Python package dependencies required by this extension
        #[serde(default)]
        dependencies: Option<Vec<String>>,
    },
}

impl Default for ExtensionConfig {
    fn default() -> Self {
        Self::Builtin {
            name: config::DEFAULT_EXTENSION.to_string(),
            display_name: Some(config::DEFAULT_DISPLAY_NAME.to_string()),
            description: None,
            timeout: Some(config::DEFAULT_EXTENSION_TIMEOUT),
            bundled: Some(true),
        }
    }
}

impl ExtensionConfig {
    pub fn sse<S: Into<String>, T: Into<u64>>(name: S, uri: S, description: S, timeout: T) -> Self {
        Self::Sse {
            name: name.into(),
            uri: uri.into(),
            envs: Envs::default(),
            env_keys: Vec::new(),
            description: Some(description.into()),
            timeout: Some(timeout.into()),
            bundled: None,
        }
    }

    pub fn streamable_http<S: Into<String>, T: Into<u64>>(
        name: S,
        uri: S,
        description: S,
        timeout: T,
    ) -> Self {
        Self::StreamableHttp {
            name: name.into(),
            uri: uri.into(),
            envs: Envs::default(),
            env_keys: Vec::new(),
            headers: HashMap::new(),
            description: Some(description.into()),
            timeout: Some(timeout.into()),
            bundled: None,
        }
    }

    pub fn stdio<S: Into<String>, T: Into<u64>>(
        name: S,
        cmd: S,
        description: S,
        timeout: T,
    ) -> Self {
        Self::Stdio {
            name: name.into(),
            cmd: cmd.into(),
            args: vec![],
            envs: Envs::default(),
            env_keys: Vec::new(),
            description: Some(description.into()),
            timeout: Some(timeout.into()),
            bundled: None,
        }
    }

    pub fn inline_python<S: Into<String>, T: Into<u64>>(
        name: S,
        code: S,
        description: S,
        timeout: T,
    ) -> Self {
        Self::InlinePython {
            name: name.into(),
            code: code.into(),
            description: Some(description.into()),
            timeout: Some(timeout.into()),
            dependencies: None,
        }
    }

    pub fn with_args<I, S>(self, args: I) -> Self
    where
        I: IntoIterator<Item = S>,
        S: Into<String>,
    {
        match self {
            Self::Stdio {
                name,
                cmd,
                envs,
                env_keys,
                timeout,
                description,
                bundled,
                ..
            } => Self::Stdio {
                name,
                cmd,
                envs,
                env_keys,
                args: args.into_iter().map(Into::into).collect(),
                description,
                timeout,
                bundled,
            },
            other => other,
        }
    }

    pub fn key(&self) -> String {
        let name = self.name();
        name_to_key(&name)
    }

    /// Get the extension name regardless of variant
    pub fn name(&self) -> String {
        match self {
            Self::Sse { name, .. } => name,
            Self::StreamableHttp { name, .. } => name,
            Self::Stdio { name, .. } => name,
            Self::Builtin { name, .. } => name,
            Self::Frontend { name, .. } => name,
            Self::InlinePython { name, .. } => name,
        }
        .to_string()
    }
}

impl std::fmt::Display for ExtensionConfig {
    fn fmt(&self, f: &mut std::fmt::Formatter<'_>) -> std::fmt::Result {
        match self {
            ExtensionConfig::Sse { name, uri, .. } => write!(f, "SSE({}: {})", name, uri),
            ExtensionConfig::StreamableHttp { name, uri, .. } => {
                write!(f, "StreamableHttp({}: {})", name, uri)
            }
            ExtensionConfig::Stdio {
                name, cmd, args, ..
            } => {
                write!(f, "Stdio({}: {} {})", name, cmd, args.join(" "))
            }
            ExtensionConfig::Builtin { name, .. } => write!(f, "Builtin({})", name),
            ExtensionConfig::Frontend { name, tools, .. } => {
                write!(f, "Frontend({}: {} tools)", name, tools.len())
            }
            ExtensionConfig::InlinePython { name, code, .. } => {
                write!(f, "InlinePython({}: {} chars)", name, code.len())
            }
        }
    }
}

/// Information about the extension used for building prompts
#[derive(Clone, Debug, Serialize)]
pub struct ExtensionInfo {
    pub name: String,
    pub instructions: String,
    pub has_resources: bool,
}

impl ExtensionInfo {
    pub fn new(name: &str, instructions: &str, has_resources: bool) -> Self {
        Self {
            name: name.to_string(),
            instructions: instructions.to_string(),
            has_resources,
        }
    }
}

/// Information about the tool used for building prompts
#[derive(Clone, Debug, Serialize, ToSchema)]
pub struct ToolInfo {
    pub name: String,
    pub description: String,
    pub parameters: Vec<String>,
    pub permission: Option<PermissionLevel>,
}

impl ToolInfo {
    pub fn new(
        name: &str,
        description: &str,
        parameters: Vec<String>,
        permission: Option<PermissionLevel>,
    ) -> Self {
        Self {
            name: name.to_string(),
            description: description.to_string(),
            parameters,
            permission,
        }
    }
}<|MERGE_RESOLUTION|>--- conflicted
+++ resolved
@@ -25,7 +25,8 @@
     SetupError(String),
     #[error("Join error occurred during task execution: {0}")]
     TaskJoinError(#[from] tokio::task::JoinError),
-<<<<<<< HEAD
+    #[error("IO error: {0}")]
+    IoError(#[from] std::io::Error),
 
     #[error("Failed to create MCP client: {0}")]
     ClientCreationError(String),
@@ -38,10 +39,6 @@
     fn from(err: ClientInitializeError<T>) -> Self {
         ExtensionError::ClientCreationError(err.to_string())
     }
-=======
-    #[error("IO error: {0}")]
-    IoError(#[from] std::io::Error),
->>>>>>> b18213cf
 }
 
 pub type ExtensionResult<T> = Result<T, ExtensionError>;
