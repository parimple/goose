use anyhow::Result;
use std::collections::HashSet;
use std::sync::Arc;

use crate::message::{Message, MessageContent, ToolRequest};
use crate::providers::base::{Provider, ProviderUsage};
use crate::providers::errors::ProviderError;
use crate::providers::toolshim::{
    augment_message_with_tool_calls, modify_system_prompt_for_tool_json, OllamaInterpreter,
};
use crate::session;
use mcp_core::tool::Tool;

use super::super::agents::Agent;

impl Agent {
    /// Prepares tools and system prompt for a provider request
    pub(crate) async fn prepare_tools_and_prompt(
        &self,
    ) -> anyhow::Result<(Vec<Tool>, Vec<Tool>, String)> {
        // Get tools from extension manager
        let mut tools = self.list_tools(None).await;

        // Add frontend tools
        let frontend_tools = self.frontend_tools.lock().await;
        for frontend_tool in frontend_tools.values() {
            tools.push(frontend_tool.tool.clone());
        }
        drop(frontend_tools);

        // Prepare system prompt
        let extension_manager = self.extension_manager.lock().await;
        let extensions_info = extension_manager.get_extensions_info().await;
        let frontend_instructions = self.frontend_instructions.lock().await.clone();
        let mut system_prompt = self
            .prompt_manager
            .lock()
            .await
            .build_system_prompt(extensions_info, frontend_instructions);

        // Handle toolshim if enabled
        let mut toolshim_tools = vec![];
        let provider = self.provider.lock().await;
        if provider.as_ref().unwrap().get_model_config().toolshim {
            // If tool interpretation is enabled, modify the system prompt
            system_prompt = modify_system_prompt_for_tool_json(&system_prompt, &tools);
            // Make a copy of tools before emptying
            toolshim_tools = tools.clone();
            // Empty the tools vector for provider completion
            tools = vec![];
        }
        drop(provider);

        Ok((tools, toolshim_tools, system_prompt))
    }

    /// Categorize tools based on their annotations
    /// Returns:
    /// - read_only_tools: Tools with read-only annotations
    /// - non_read_tools: Tools without read-only annotations
    pub(crate) fn categorize_tools_by_annotation(
        tools: &[Tool],
    ) -> (HashSet<String>, HashSet<String>) {
        tools
            .iter()
            .fold((HashSet::new(), HashSet::new()), |mut acc, tool| {
                match &tool.annotations {
                    Some(annotations) if annotations.read_only_hint => {
                        acc.0.insert(tool.name.clone());
                    }
                    _ => {
                        acc.1.insert(tool.name.clone());
                    }
                }
                acc
            })
    }

    /// Generate a response from the LLM provider
    /// Handles toolshim transformations if needed
    pub(crate) async fn generate_response_from_provider(
        provider: Arc<dyn Provider>,
        system_prompt: &str,
        messages: &[Message],
        tools: &[Tool],
        toolshim_tools: &[Tool],
    ) -> Result<(Message, ProviderUsage), ProviderError> {
        let config = provider.get_model_config();

        // Call the provider to get a response
        let (mut response, usage) = provider.complete(system_prompt, messages, tools).await?;

        // Post-process / structure the response only if tool interpretation is enabled
        if config.toolshim {
            let interpreter = OllamaInterpreter::new().map_err(|e| {
                ProviderError::ExecutionError(format!("Failed to create OllamaInterpreter: {}", e))
            })?;

            response = augment_message_with_tool_calls(&interpreter, response, toolshim_tools)
                .await
                .map_err(|e| {
                    ProviderError::ExecutionError(format!("Failed to augment message: {}", e))
                })?;
        }

        Ok((response, usage))
    }

    /// Categorize tool requests from the response into different types
    /// Returns:
    /// - frontend_requests: Tool requests that should be handled by the frontend
    /// - other_requests: All other tool requests (including requests to enable extensions)
    /// - filtered_message: The original message with frontend tool requests removed
    pub(crate) async fn categorize_tool_requests(
        &self,
        response: &Message,
    ) -> (Vec<ToolRequest>, Vec<ToolRequest>, Message) {
        // Get frontend tool names first
        let frontend_tools = self.frontend_tools.lock().await;
        let frontend_tool_names: HashSet<String> = frontend_tools.keys().cloned().collect();
        drop(frontend_tools);

        // First collect all tool requests
        let tool_requests: Vec<ToolRequest> = response
            .content
            .iter()
            .filter_map(|content| {
                if let MessageContent::ToolRequest(req) = content {
                    Some(req.clone())
                } else {
                    None
                }
            })
            .collect();

<<<<<<< HEAD
        // Create a filtered message with frontend tool requests removed
        let mut filtered_content = Vec::new();

        // Process each content item one by one
        for content in &response.content {
            let should_include = match content {
                MessageContent::ToolRequest(req) => {
                    if let Ok(tool_call) = &req.tool_call {
                        !self.is_frontend_tool(&tool_call.name).await
                    } else {
                        true
                    }
                }
                _ => true,
            };

            if should_include {
                filtered_content.push(content.clone());
=======
        // Create filtered message and categorize requests
        let mut filtered_content = Vec::new();
        let mut frontend_requests = Vec::new();
        let mut other_requests = Vec::new();

        // Process each content item
        for content in &response.content {
            match content {
                MessageContent::ToolRequest(req) => {
                    if let Ok(tool_call) = &req.tool_call {
                        if frontend_tool_names.contains(&tool_call.name) {
                            frontend_requests.push(req.clone());
                        } else {
                            other_requests.push(req.clone());
                            filtered_content.push(content.clone());
                        }
                    } else {
                        // If there's an error in the tool call, add it to other_requests
                        other_requests.push(req.clone());
                        filtered_content.push(content.clone());
                    }
                }
                _ => filtered_content.push(content.clone()),
>>>>>>> b3c0815f
            }
        }

        let filtered_message = Message {
            role: response.role.clone(),
            created: response.created,
            content: filtered_content,
        };

<<<<<<< HEAD
        // Categorize tool requests
        let mut frontend_requests = Vec::new();
        let mut other_requests = Vec::new();

        for request in tool_requests {
            if let Ok(tool_call) = &request.tool_call {
                if self.is_frontend_tool(&tool_call.name).await {
                    frontend_requests.push(request);
                } else {
                    other_requests.push(request);
                }
            } else {
                // If there's an error in the tool call, add it to other_requests
                other_requests.push(request);
            }
        }

=======
>>>>>>> b3c0815f
        (frontend_requests, other_requests, filtered_message)
    }

    /// Update session metrics after a response
    pub(crate) async fn update_session_metrics(
        session_config: crate::agents::types::SessionConfig,
        usage: &crate::providers::base::ProviderUsage,
        messages_length: usize,
    ) -> Result<()> {
        let session_file = session::get_path(session_config.id);
        let mut metadata = session::read_metadata(&session_file)?;

        metadata.working_dir = session_config.working_dir.clone();
        metadata.total_tokens = usage.usage.total_tokens;
        metadata.input_tokens = usage.usage.input_tokens;
        metadata.output_tokens = usage.usage.output_tokens;
        // The message count is the number of messages in the session + 1 for the response
        // The message count does not include the tool response till next iteration
        metadata.message_count = messages_length + 1;

        // Keep running sum of tokens to track cost over the entire session
        let accumulate = |a: Option<i32>, b: Option<i32>| -> Option<i32> {
            match (a, b) {
                (Some(x), Some(y)) => Some(x + y),
                _ => a.or(b),
            }
        };
        metadata.accumulated_total_tokens =
            accumulate(metadata.accumulated_total_tokens, usage.usage.total_tokens);
        metadata.accumulated_input_tokens =
            accumulate(metadata.accumulated_input_tokens, usage.usage.input_tokens);
        metadata.accumulated_output_tokens = accumulate(
            metadata.accumulated_output_tokens,
            usage.usage.output_tokens,
        );
        session::update_metadata(&session_file, &metadata).await?;

        Ok(())
    }
}<|MERGE_RESOLUTION|>--- conflicted
+++ resolved
@@ -133,26 +133,6 @@
             })
             .collect();
 
-<<<<<<< HEAD
-        // Create a filtered message with frontend tool requests removed
-        let mut filtered_content = Vec::new();
-
-        // Process each content item one by one
-        for content in &response.content {
-            let should_include = match content {
-                MessageContent::ToolRequest(req) => {
-                    if let Ok(tool_call) = &req.tool_call {
-                        !self.is_frontend_tool(&tool_call.name).await
-                    } else {
-                        true
-                    }
-                }
-                _ => true,
-            };
-
-            if should_include {
-                filtered_content.push(content.clone());
-=======
         // Create filtered message and categorize requests
         let mut filtered_content = Vec::new();
         let mut frontend_requests = Vec::new();
@@ -176,7 +156,6 @@
                     }
                 }
                 _ => filtered_content.push(content.clone()),
->>>>>>> b3c0815f
             }
         }
 
@@ -186,7 +165,6 @@
             content: filtered_content,
         };
 
-<<<<<<< HEAD
         // Categorize tool requests
         let mut frontend_requests = Vec::new();
         let mut other_requests = Vec::new();
@@ -204,8 +182,6 @@
             }
         }
 
-=======
->>>>>>> b3c0815f
         (frontend_requests, other_requests, filtered_message)
     }
 
