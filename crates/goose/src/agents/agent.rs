use std::collections::HashMap;
use std::future::Future;
use std::pin::Pin;
use std::sync::Arc;

use anyhow::{anyhow, Result};
use futures::stream::BoxStream;
use futures::{stream, FutureExt, Stream, StreamExt, TryStreamExt};
use mcp_core::protocol::JsonRpcMessage;

use crate::agents::final_output_tool::{FINAL_OUTPUT_CONTINUATION_MESSAGE, FINAL_OUTPUT_TOOL_NAME};
use crate::agents::recipe_tools::dynamic_task_tools::{
    create_dynamic_task, create_dynamic_task_tool, DYNAMIC_TASK_TOOL_NAME_PREFIX,
<<<<<<< HEAD
=======
};
use crate::agents::sub_recipe_execution_tool::sub_recipe_execute_task_tool::{
    self, SUB_RECIPE_EXECUTE_TASK_TOOL_NAME,
>>>>>>> 0e016303
};
use crate::agents::sub_recipe_manager::SubRecipeManager;
use crate::agents::subagent_execution_tool::subagent_execute_task_tool::{
    self, SUBAGENT_EXECUTE_TASK_TOOL_NAME,
};
use crate::config::{Config, ExtensionConfigManager, PermissionManager};
use crate::message::Message;
use crate::permission::permission_judge::check_tool_permissions;
use crate::permission::PermissionConfirmation;
use crate::providers::base::Provider;
use crate::providers::errors::ProviderError;
use crate::recipe::{Author, Recipe, Response, Settings, SubRecipe};
use crate::scheduler_trait::SchedulerTrait;
use crate::tool_monitor::{ToolCall, ToolMonitor};
use regex::Regex;
use serde_json::Value;
use tokio::sync::{mpsc, Mutex, RwLock};
use tracing::{debug, error, instrument};

use crate::agents::extension::{ExtensionConfig, ExtensionError, ExtensionResult, ToolInfo};
use crate::agents::extension_manager::{get_parameter_names, ExtensionManager};
use crate::agents::platform_tools::{
    PLATFORM_LIST_RESOURCES_TOOL_NAME, PLATFORM_MANAGE_EXTENSIONS_TOOL_NAME,
    PLATFORM_MANAGE_SCHEDULE_TOOL_NAME, PLATFORM_READ_RESOURCE_TOOL_NAME,
    PLATFORM_SEARCH_AVAILABLE_EXTENSIONS_TOOL_NAME,
};
use crate::agents::prompt_manager::PromptManager;
use crate::agents::router_tool_selector::{
    create_tool_selector, RouterToolSelectionStrategy, RouterToolSelector,
};
use crate::agents::router_tools::{ROUTER_LLM_SEARCH_TOOL_NAME, ROUTER_VECTOR_SEARCH_TOOL_NAME};
use crate::agents::tool_router_index_manager::ToolRouterIndexManager;
use crate::agents::tool_vectordb::generate_table_id;
use crate::agents::types::SessionConfig;
use crate::agents::types::{FrontendTool, ToolResultReceiver};
use mcp_core::{
    prompt::Prompt, protocol::GetPromptResult, tool::Tool, Content, ToolError, ToolResult,
};

use super::final_output_tool::FinalOutputTool;
use super::platform_tools;
use super::router_tools;
<<<<<<< HEAD
=======
use super::subagent_manager::SubAgentManager;
>>>>>>> 0e016303
use super::tool_execution::{ToolCallResult, CHAT_MODE_TOOL_SKIPPED_RESPONSE, DECLINED_RESPONSE};
use crate::agents::subagent_task_config::TaskConfig;

const DEFAULT_MAX_TURNS: u32 = 1000;

/// The main goose Agent
pub struct Agent {
    pub(super) provider: Mutex<Option<Arc<dyn Provider>>>,
    pub(super) extension_manager: Arc<RwLock<ExtensionManager>>,
    pub(super) sub_recipe_manager: Mutex<SubRecipeManager>,
    pub(super) final_output_tool: Mutex<Option<FinalOutputTool>>,
    pub(super) frontend_tools: Mutex<HashMap<String, FrontendTool>>,
    pub(super) frontend_instructions: Mutex<Option<String>>,
    pub(super) prompt_manager: Mutex<PromptManager>,
    pub(super) confirmation_tx: mpsc::Sender<(String, PermissionConfirmation)>,
    pub(super) confirmation_rx: Mutex<mpsc::Receiver<(String, PermissionConfirmation)>>,
    pub(super) tool_result_tx: mpsc::Sender<(String, ToolResult<Vec<Content>>)>,
    pub(super) tool_result_rx: ToolResultReceiver,
    pub(super) tool_monitor: Mutex<Option<ToolMonitor>>,
    pub(super) router_tool_selector: Mutex<Option<Arc<Box<dyn RouterToolSelector>>>>,
    pub(super) scheduler_service: Mutex<Option<Arc<dyn SchedulerTrait>>>,
    pub(super) mcp_tx: Mutex<mpsc::Sender<JsonRpcMessage>>,
    pub(super) mcp_notification_rx: Arc<Mutex<mpsc::Receiver<JsonRpcMessage>>>,
}

#[derive(Clone, Debug)]
pub enum AgentEvent {
    Message(Message),
    McpNotification((String, JsonRpcMessage)),
    ModelChange { model: String, mode: String },
}

impl Default for Agent {
    fn default() -> Self {
        Self::new()
    }
}

pub enum ToolStreamItem<T> {
    Message(JsonRpcMessage),
    Result(T),
}

pub type ToolStream = Pin<Box<dyn Stream<Item = ToolStreamItem<ToolResult<Vec<Content>>>> + Send>>;

// tool_stream combines a stream of JsonRpcMessages with a future representing the
// final result of the tool call. MCP notifications are not request-scoped, but
// this lets us capture all notifications emitted during the tool call for
// simpler consumption
pub fn tool_stream<S, F>(rx: S, done: F) -> ToolStream
where
    S: Stream<Item = JsonRpcMessage> + Send + Unpin + 'static,
    F: Future<Output = ToolResult<Vec<Content>>> + Send + 'static,
{
    Box::pin(async_stream::stream! {
        tokio::pin!(done);
        let mut rx = rx;

        loop {
            tokio::select! {
                Some(msg) = rx.next() => {
                    yield ToolStreamItem::Message(msg);
                }
                r = &mut done => {
                    yield ToolStreamItem::Result(r);
                    break;
                }
            }
        }
    })
}

impl Agent {
    pub fn new() -> Self {
        // Create channels with buffer size 32 (adjust if needed)
        let (confirm_tx, confirm_rx) = mpsc::channel(32);
        let (tool_tx, tool_rx) = mpsc::channel(32);
        // Add MCP notification channel
        let (mcp_tx, mcp_rx) = mpsc::channel(100);

        Self {
            provider: Mutex::new(None),
            extension_manager: Arc::new(RwLock::new(ExtensionManager::new())),
            sub_recipe_manager: Mutex::new(SubRecipeManager::new()),
            final_output_tool: Mutex::new(None),
            frontend_tools: Mutex::new(HashMap::new()),
            frontend_instructions: Mutex::new(None),
            prompt_manager: Mutex::new(PromptManager::new()),
            confirmation_tx: confirm_tx,
            confirmation_rx: Mutex::new(confirm_rx),
            tool_result_tx: tool_tx,
            tool_result_rx: Arc::new(Mutex::new(tool_rx)),
            tool_monitor: Mutex::new(None),
            router_tool_selector: Mutex::new(None),
            scheduler_service: Mutex::new(None),
            // Initialize with MCP notification support
            mcp_tx: Mutex::new(mcp_tx),
            mcp_notification_rx: Arc::new(Mutex::new(mcp_rx)),
        }
    }

    pub async fn configure_tool_monitor(&self, max_repetitions: Option<u32>) {
        let mut tool_monitor = self.tool_monitor.lock().await;
        *tool_monitor = Some(ToolMonitor::new(max_repetitions));
    }

    pub async fn get_tool_stats(&self) -> Option<HashMap<String, u32>> {
        let tool_monitor = self.tool_monitor.lock().await;
        tool_monitor.as_ref().map(|monitor| monitor.get_stats())
    }

    pub async fn reset_tool_monitor(&self) {
        if let Some(monitor) = self.tool_monitor.lock().await.as_mut() {
            monitor.reset();
        }
    }

    /// Set the scheduler service for this agent
    pub async fn set_scheduler(&self, scheduler: Arc<dyn SchedulerTrait>) {
        let mut scheduler_service = self.scheduler_service.lock().await;
        *scheduler_service = Some(scheduler);
    }

    /// Get a reference count clone to the provider
    pub async fn provider(&self) -> Result<Arc<dyn Provider>, anyhow::Error> {
        match &*self.provider.lock().await {
            Some(provider) => Ok(Arc::clone(provider)),
            None => Err(anyhow!("Provider not set")),
        }
    }

    /// Check if a tool is a frontend tool
    pub async fn is_frontend_tool(&self, name: &str) -> bool {
        self.frontend_tools.lock().await.contains_key(name)
    }

    /// Get a reference to a frontend tool
    pub async fn get_frontend_tool(&self, name: &str) -> Option<FrontendTool> {
        self.frontend_tools.lock().await.get(name).cloned()
    }

    /// Get all tools from all clients with proper prefixing
    pub async fn get_prefixed_tools(&self) -> ExtensionResult<Vec<Tool>> {
        let mut tools = self
            .extension_manager
            .read()
            .await
            .get_prefixed_tools(None)
            .await?;

        // Add frontend tools directly - they don't need prefixing since they're already uniquely named
        let frontend_tools = self.frontend_tools.lock().await;
        for frontend_tool in frontend_tools.values() {
            tools.push(frontend_tool.tool.clone());
        }

        Ok(tools)
    }

    pub async fn add_final_output_tool(&self, response: Response) {
        let mut final_output_tool = self.final_output_tool.lock().await;
        let created_final_output_tool = FinalOutputTool::new(response);
        let final_output_system_prompt = created_final_output_tool.system_prompt();
        *final_output_tool = Some(created_final_output_tool);
        self.extend_system_prompt(final_output_system_prompt).await;
    }

    pub async fn add_sub_recipes(&self, sub_recipes: Vec<SubRecipe>) {
        let mut sub_recipe_manager = self.sub_recipe_manager.lock().await;
        sub_recipe_manager.add_sub_recipe_tools(sub_recipes);
    }

    /// Dispatch a single tool call to the appropriate client
    #[instrument(skip(self, tool_call, request_id), fields(input, output))]
    pub async fn dispatch_tool_call(
        &self,
        tool_call: mcp_core::tool::ToolCall,
        request_id: String,
    ) -> (String, Result<ToolCallResult, ToolError>) {
        // Check if this tool call should be allowed based on repetition monitoring
        if let Some(monitor) = self.tool_monitor.lock().await.as_mut() {
            let tool_call_info = ToolCall::new(tool_call.name.clone(), tool_call.arguments.clone());

            if !monitor.check_tool_call(tool_call_info) {
                return (
                    request_id,
                    Err(ToolError::ExecutionError(
                        "Tool call rejected: exceeded maximum allowed repetitions".to_string(),
                    )),
                );
            }
        }

        if tool_call.name == PLATFORM_MANAGE_SCHEDULE_TOOL_NAME {
            let result = self
                .handle_schedule_management(tool_call.arguments, request_id.clone())
                .await;
            return (request_id, Ok(ToolCallResult::from(result)));
        }

        if tool_call.name == PLATFORM_MANAGE_EXTENSIONS_TOOL_NAME {
            let extension_name = tool_call
                .arguments
                .get("extension_name")
                .and_then(|v| v.as_str())
                .unwrap_or("")
                .to_string();
            let action = tool_call
                .arguments
                .get("action")
                .and_then(|v| v.as_str())
                .unwrap_or("")
                .to_string();
            let (request_id, result) = self
                .manage_extensions(action, extension_name, request_id)
                .await;

            return (request_id, Ok(ToolCallResult::from(result)));
        }

        if tool_call.name == FINAL_OUTPUT_TOOL_NAME {
            if let Some(final_output_tool) = self.final_output_tool.lock().await.as_mut() {
                let result = final_output_tool.execute_tool_call(tool_call.clone()).await;
                return (request_id, Ok(result));
            } else {
                return (
                    request_id,
                    Err(ToolError::ExecutionError(
                        "Final output tool not defined".to_string(),
                    )),
                );
            }
        }

        let extension_manager = self.extension_manager.read().await;
        let sub_recipe_manager = self.sub_recipe_manager.lock().await;
        let result: ToolCallResult = if sub_recipe_manager.is_sub_recipe_tool(&tool_call.name) {
            sub_recipe_manager
                .dispatch_sub_recipe_tool_call(&tool_call.name, tool_call.arguments.clone())
                .await
<<<<<<< HEAD
        } else if tool_call.name == SUBAGENT_EXECUTE_TASK_TOOL_NAME {
            let provider = self.provider().await.ok();
            let mcp_tx = self.mcp_tx.lock().await.clone();

            let task_config =
                TaskConfig::new(provider, Some(Arc::clone(&self.extension_manager)), mcp_tx);
            subagent_execute_task_tool::run_tasks(tool_call.arguments.clone(), task_config).await
=======
        } else if tool_call.name == SUB_RECIPE_EXECUTE_TASK_TOOL_NAME {
            sub_recipe_execute_task_tool::run_tasks(tool_call.arguments.clone()).await
>>>>>>> 0e016303
        } else if tool_call.name == DYNAMIC_TASK_TOOL_NAME_PREFIX {
            create_dynamic_task(tool_call.arguments.clone()).await
        } else if tool_call.name == PLATFORM_READ_RESOURCE_TOOL_NAME {
            // Check if the tool is read_resource and handle it separately
            ToolCallResult::from(
                extension_manager
                    .read_resource(tool_call.arguments.clone())
                    .await,
            )
        } else if tool_call.name == PLATFORM_LIST_RESOURCES_TOOL_NAME {
            ToolCallResult::from(
                extension_manager
                    .list_resources(tool_call.arguments.clone())
                    .await,
            )
        } else if tool_call.name == PLATFORM_SEARCH_AVAILABLE_EXTENSIONS_TOOL_NAME {
            ToolCallResult::from(extension_manager.search_available_extensions().await)
        } else if self.is_frontend_tool(&tool_call.name).await {
            // For frontend tools, return an error indicating we need frontend execution
            ToolCallResult::from(Err(ToolError::ExecutionError(
                "Frontend tool execution required".to_string(),
            )))
        } else if tool_call.name == ROUTER_VECTOR_SEARCH_TOOL_NAME
            || tool_call.name == ROUTER_LLM_SEARCH_TOOL_NAME
        {
            let selector = self.router_tool_selector.lock().await.clone();
            let selected_tools = match selector.as_ref() {
                Some(selector) => match selector.select_tools(tool_call.arguments.clone()).await {
                    Ok(tools) => tools,
                    Err(e) => {
                        return (
                            request_id,
                            Err(ToolError::ExecutionError(format!(
                                "Failed to select tools: {}",
                                e
                            ))),
                        )
                    }
                },
                None => {
                    return (
                        request_id,
                        Err(ToolError::ExecutionError(
                            "No tool selector available".to_string(),
                        )),
                    )
                }
            };
            ToolCallResult::from(Ok(selected_tools))
        } else {
            // Clone the result to ensure no references to extension_manager are returned
            let result = extension_manager
                .dispatch_tool_call(tool_call.clone())
                .await;
            match result {
                Ok(call_result) => call_result,
                Err(e) => ToolCallResult::from(Err(ToolError::ExecutionError(e.to_string()))),
            }
        };

        (
            request_id,
            Ok(ToolCallResult {
                notification_stream: result.notification_stream,
                result: Box::new(
                    result
                        .result
                        .map(super::large_response_handler::process_tool_response),
                ),
            }),
        )
    }

    pub(super) async fn manage_extensions(
        &self,
        action: String,
        extension_name: String,
        request_id: String,
    ) -> (String, Result<Vec<Content>, ToolError>) {
        let mut extension_manager = self.extension_manager.write().await;

        let selector = self.router_tool_selector.lock().await.clone();
        if ToolRouterIndexManager::is_tool_router_enabled(&selector) {
            if let Some(selector) = selector {
                let selector_action = if action == "disable" { "remove" } else { "add" };
                let extension_manager = self.extension_manager.read().await;
                let selector = Arc::new(selector);
                if let Err(e) = ToolRouterIndexManager::update_extension_tools(
                    &selector,
                    &extension_manager,
                    &extension_name,
                    selector_action,
                )
                .await
                {
                    return (
                        request_id,
                        Err(ToolError::ExecutionError(format!(
                            "Failed to update vector index: {}",
                            e
                        ))),
                    );
                }
            }
        }

        if action == "disable" {
            let result = extension_manager
                .remove_extension(&extension_name)
                .await
                .map(|_| {
                    vec![Content::text(format!(
                        "The extension '{}' has been disabled successfully",
                        extension_name
                    ))]
                })
                .map_err(|e| ToolError::ExecutionError(e.to_string()));
            return (request_id, result);
        }

        let config = match ExtensionConfigManager::get_config_by_name(&extension_name) {
            Ok(Some(config)) => config,
            Ok(None) => {
                return (
                    request_id,
                    Err(ToolError::ExecutionError(format!(
                        "Extension '{}' not found. Please check the extension name and try again.",
                        extension_name
                    ))),
                )
            }
            Err(e) => {
                return (
                    request_id,
                    Err(ToolError::ExecutionError(format!(
                        "Failed to get extension config: {}",
                        e
                    ))),
                )
            }
        };

        let result = extension_manager
            .add_extension(config)
            .await
            .map(|_| {
                vec![Content::text(format!(
                    "The extension '{}' has been installed successfully",
                    extension_name
                ))]
            })
            .map_err(|e| ToolError::ExecutionError(e.to_string()));

        // Update vector index if operation was successful and vector routing is enabled
        if result.is_ok() {
            let selector = self.router_tool_selector.lock().await.clone();
            if ToolRouterIndexManager::is_tool_router_enabled(&selector) {
                if let Some(selector) = selector {
                    let vector_action = if action == "disable" { "remove" } else { "add" };
                    let extension_manager = self.extension_manager.read().await;
                    let selector = Arc::new(selector);
                    if let Err(e) = ToolRouterIndexManager::update_extension_tools(
                        &selector,
                        &extension_manager,
                        &extension_name,
                        vector_action,
                    )
                    .await
                    {
                        return (
                            request_id,
                            Err(ToolError::ExecutionError(format!(
                                "Failed to update vector index: {}",
                                e
                            ))),
                        );
                    }
                }
            }
        }
        (request_id, result)
    }

    pub async fn add_extension(&self, extension: ExtensionConfig) -> ExtensionResult<()> {
        match &extension {
            ExtensionConfig::Frontend {
                name: _,
                tools,
                instructions,
                bundled: _,
            } => {
                // For frontend tools, just store them in the frontend_tools map
                let mut frontend_tools = self.frontend_tools.lock().await;
                for tool in tools {
                    let frontend_tool = FrontendTool {
                        name: tool.name.clone(),
                        tool: tool.clone(),
                    };
                    frontend_tools.insert(tool.name.clone(), frontend_tool);
                }
                // Store instructions if provided, using "frontend" as the key
                let mut frontend_instructions = self.frontend_instructions.lock().await;
                if let Some(instructions) = instructions {
                    *frontend_instructions = Some(instructions.clone());
                } else {
                    // Default frontend instructions if none provided
                    *frontend_instructions = Some(
                        "The following tools are provided directly by the frontend and will be executed by the frontend when called.".to_string(),
                    );
                }
            }
            _ => {
                let mut extension_manager = self.extension_manager.write().await;
                extension_manager.add_extension(extension.clone()).await?;
            }
        }

        // If vector tool selection is enabled, index the tools
        let selector = self.router_tool_selector.lock().await.clone();
        if ToolRouterIndexManager::is_tool_router_enabled(&selector) {
            if let Some(selector) = selector {
                let extension_manager = self.extension_manager.read().await;
                let selector = Arc::new(selector);
                if let Err(e) = ToolRouterIndexManager::update_extension_tools(
                    &selector,
                    &extension_manager,
                    &extension.name(),
                    "add",
                )
                .await
                {
                    return Err(ExtensionError::SetupError(format!(
                        "Failed to index tools for extension {}: {}",
                        extension.name(),
                        e
                    )));
                }
            }
        }

        Ok(())
    }

    pub async fn list_tools(&self, extension_name: Option<String>) -> Vec<Tool> {
        let extension_manager = self.extension_manager.read().await;
        let mut prefixed_tools = extension_manager
            .get_prefixed_tools(extension_name.clone())
            .await
            .unwrap_or_default();

        if extension_name.is_none() || extension_name.as_deref() == Some("platform") {
            // Add platform tools
            prefixed_tools.extend([
                platform_tools::search_available_extensions_tool(),
                platform_tools::manage_extensions_tool(),
                platform_tools::manage_schedule_tool(),
            ]);

<<<<<<< HEAD
            // Dynamic task tool
            prefixed_tools.push(create_dynamic_task_tool());
=======
            // Add subagent tool (only if ALPHA_FEATURES is enabled)
            let config = Config::global();
            if config.get_param::<bool>("ALPHA_FEATURES").unwrap_or(false) {
                prefixed_tools.push(create_dynamic_task_tool());
            }
>>>>>>> 0e016303

            // Add resource tools if supported
            if extension_manager.supports_resources() {
                prefixed_tools.extend([
                    platform_tools::read_resource_tool(),
                    platform_tools::list_resources_tool(),
                ]);
            }
        }

        if extension_name.is_none() {
            let sub_recipe_manager = self.sub_recipe_manager.lock().await;
            prefixed_tools.extend(sub_recipe_manager.sub_recipe_tools.values().cloned());

            if let Some(final_output_tool) = self.final_output_tool.lock().await.as_ref() {
                prefixed_tools.push(final_output_tool.tool());
            }
            prefixed_tools.push(subagent_execute_task_tool::create_subagent_execute_task_tool());
        }

        prefixed_tools
    }

    pub async fn list_tools_for_router(
        &self,
        strategy: Option<RouterToolSelectionStrategy>,
    ) -> Vec<Tool> {
        let mut prefixed_tools = vec![];
        match strategy {
            Some(RouterToolSelectionStrategy::Vector) => {
                prefixed_tools.push(router_tools::vector_search_tool());
            }
            Some(RouterToolSelectionStrategy::Llm) => {
                prefixed_tools.push(router_tools::llm_search_tool());
            }
            None => {}
        }

        // Get recent tool calls from router tool selector if available
        let selector = self.router_tool_selector.lock().await.clone();
        if let Some(selector) = selector {
            if let Ok(recent_calls) = selector.get_recent_tool_calls(20).await {
                let extension_manager = self.extension_manager.read().await;
                // Add recent tool calls to the list, avoiding duplicates
                for tool_name in recent_calls {
                    // Find the tool in the extension manager's tools
                    if let Ok(extension_tools) = extension_manager.get_prefixed_tools(None).await {
                        if let Some(tool) = extension_tools.iter().find(|t| t.name == tool_name) {
                            // Only add if not already in prefixed_tools
                            if !prefixed_tools.iter().any(|t| t.name == tool.name) {
                                prefixed_tools.push(tool.clone());
                            }
                        }
                    }
                }
            }
        }

        prefixed_tools
    }

    pub async fn remove_extension(&self, name: &str) -> Result<()> {
        let mut extension_manager = self.extension_manager.write().await;
        extension_manager.remove_extension(name).await?;

        // If vector tool selection is enabled, remove tools from the index
        let selector = self.router_tool_selector.lock().await.clone();
        if ToolRouterIndexManager::is_tool_router_enabled(&selector) {
            if let Some(selector) = selector {
                let extension_manager = self.extension_manager.read().await;
                ToolRouterIndexManager::update_extension_tools(
                    &selector,
                    &extension_manager,
                    name,
                    "remove",
                )
                .await?;
            }
        }

        Ok(())
    }

    pub async fn list_extensions(&self) -> Vec<String> {
        let extension_manager = self.extension_manager.read().await;
        extension_manager
            .list_extensions()
            .await
            .expect("Failed to list extensions")
    }

    /// Handle a confirmation response for a tool request
    pub async fn handle_confirmation(
        &self,
        request_id: String,
        confirmation: PermissionConfirmation,
    ) {
        if let Err(e) = self.confirmation_tx.send((request_id, confirmation)).await {
            error!("Failed to send confirmation: {}", e);
        }
    }

    #[instrument(skip(self, messages, session), fields(user_message))]
    pub async fn reply(
        &self,
        messages: &[Message],
        session: Option<SessionConfig>,
    ) -> anyhow::Result<BoxStream<'_, anyhow::Result<AgentEvent>>> {
        let mut messages = messages.to_vec();
        let reply_span = tracing::Span::current();

        // Load settings from config
        let config = Config::global();

        // Setup tools and prompt
        let (mut tools, mut toolshim_tools, mut system_prompt) =
            self.prepare_tools_and_prompt().await?;

        // Get goose_mode from config, but override with execution_mode if provided in session config
        let mut goose_mode = config.get_param("GOOSE_MODE").unwrap_or("auto".to_string());

        // If this is a scheduled job with an execution_mode, override the goose_mode
        if let Some(session_config) = &session {
            if let Some(execution_mode) = &session_config.execution_mode {
                // Map "foreground" to "auto" and "background" to "chat"
                goose_mode = match execution_mode.as_str() {
                    "foreground" => "auto".to_string(),
                    "background" => "chat".to_string(),
                    _ => goose_mode,
                };
                tracing::info!(
                    "Using execution_mode '{}' which maps to goose_mode '{}'",
                    execution_mode,
                    goose_mode
                );
            }
        }

        let (tools_with_readonly_annotation, tools_without_annotation) =
            Self::categorize_tools_by_annotation(&tools);

        if let Some(content) = messages
            .last()
            .and_then(|msg| msg.content.first())
            .and_then(|c| c.as_text())
        {
            debug!("user_message" = &content);
        }

        Ok(Box::pin(async_stream::try_stream! {
            let _ = reply_span.enter();
            let mut turns_taken = 0u32;
            let max_turns = session
                .as_ref()
                .and_then(|s| s.max_turns)
                .unwrap_or_else(|| {
                    config.get_param("GOOSE_MAX_TURNS").unwrap_or(DEFAULT_MAX_TURNS)
                });

            loop {
                turns_taken += 1;
                if turns_taken > max_turns {
                    yield AgentEvent::Message(Message::assistant().with_text(
                        "I've reached the maximum number of actions I can do without user input. Would you like me to continue?"
                    ));
                    break;
                }

                // Check for MCP notifications from subagents
                let mcp_notifications = self.get_mcp_notifications().await;
                for notification in mcp_notifications {
                    // Extract subagent info from the notification data
                    if let JsonRpcMessage::Notification(ref notif) = notification {
                        if let Some(params) = &notif.params {
                            if let Some(data) = params.get("data") {
                                if let (Some(subagent_id), Some(_message)) = (
                                    data.get("subagent_id").and_then(|v| v.as_str()),
                                    data.get("message").and_then(|v| v.as_str())
                                ) {
                                    // Emit as McpNotification event
                                    yield AgentEvent::McpNotification((
                                        subagent_id.to_string(),
                                        notification.clone()
                                    ));
                                }
                            }
                        }
                    }
                }

                match Self::generate_response_from_provider(
                    self.provider().await?,
                    &system_prompt,
                    &messages,
                    &tools,
                    &toolshim_tools,
                ).await {
                    Ok((response, usage)) => {
                        // Emit model change event if provider is lead-worker
                        let provider = self.provider().await?;
                        if let Some(lead_worker) = provider.as_lead_worker() {
                            // The actual model used is in the usage
                            let active_model = usage.model.clone();
                            let (lead_model, worker_model) = lead_worker.get_model_info();
                            let mode = if active_model == lead_model {
                                "lead"
                            } else if active_model == worker_model {
                                "worker"
                            } else {
                                "unknown"
                            };

                            yield AgentEvent::ModelChange {
                                model: active_model,
                                mode: mode.to_string(),
                            };
                        }

                        // record usage for the session in the session file
                        if let Some(session_config) = session.clone() {
                            Self::update_session_metrics(session_config, &usage, messages.len()).await?;
                        }

                        // categorize the type of requests we need to handle
                        let (frontend_requests,
                            remaining_requests,
                            filtered_response) =
                            self.categorize_tool_requests(&response).await;

                        // Record tool calls in the router selector
                        let selector = self.router_tool_selector.lock().await.clone();
                        if let Some(selector) = selector {
                            // Record frontend tool calls
                            for request in &frontend_requests {
                                if let Ok(tool_call) = &request.tool_call {
                                    if let Err(e) = selector.record_tool_call(&tool_call.name).await {
                                        tracing::error!("Failed to record frontend tool call: {}", e);
                                    }
                                }
                            }
                            // Record remaining tool calls
                            for request in &remaining_requests {
                                if let Ok(tool_call) = &request.tool_call {
                                    if let Err(e) = selector.record_tool_call(&tool_call.name).await {
                                        tracing::error!("Failed to record tool call: {}", e);
                                    }
                                }
                            }
                        }
                        // Yield the assistant's response with frontend tool requests filtered out
                        yield AgentEvent::Message(filtered_response.clone());

                        tokio::task::yield_now().await;

                        let num_tool_requests = frontend_requests.len() + remaining_requests.len();
                        if num_tool_requests == 0 {
                            if let Some(final_output_tool) = self.final_output_tool.lock().await.as_ref() {
                                if final_output_tool.final_output.is_none() {
                                    tracing::warn!("Final output tool has not been called yet. Continuing agent loop.");
                                    let message = Message::assistant().with_text(FINAL_OUTPUT_CONTINUATION_MESSAGE);
                                    messages.push(message.clone());
                                    yield AgentEvent::Message(message);
                                    continue;
                                } else {
                                    let message = Message::assistant().with_text(final_output_tool.final_output.clone().unwrap());
                                    messages.push(message.clone());
                                    yield AgentEvent::Message(message);
                                }
                            }
                            break;
                        }

                        // Process tool requests depending on frontend tools and then goose_mode
                        let message_tool_response = Arc::new(Mutex::new(Message::user()));

                        // First handle any frontend tool requests
                        let mut frontend_tool_stream = self.handle_frontend_tool_requests(
                            &frontend_requests,
                            message_tool_response.clone()
                        );

                        // we have a stream of frontend tools to handle, inside the stream
                        // execution is yeield back to this reply loop, and is of the same Message
                        // type, so we can yield that back up to be handled
                        while let Some(msg) = frontend_tool_stream.try_next().await? {
                            yield AgentEvent::Message(msg);
                        }

                        // Clone goose_mode once before the match to avoid move issues
                        let mode = goose_mode.clone();
                        if mode.as_str() == "chat" {
                            // Skip all tool calls in chat mode
                            for request in remaining_requests {
                                let mut response = message_tool_response.lock().await;
                                *response = response.clone().with_tool_response(
                                    request.id.clone(),
                                    Ok(vec![Content::text(CHAT_MODE_TOOL_SKIPPED_RESPONSE)]),
                                );
                            }
                        } else {
                            // At this point, we have handled the frontend tool requests and know goose_mode != "chat"
                            // What remains is handling the remaining tool requests (enable extension,
                            // regular tool calls) in goose_mode == ["auto", "approve" or "smart_approve"]
                            let mut permission_manager = PermissionManager::default();
                            let (permission_check_result, enable_extension_request_ids) = check_tool_permissions(
                                &remaining_requests,
                                &mode,
                                tools_with_readonly_annotation.clone(),
                                tools_without_annotation.clone(),
                                &mut permission_manager,
                                self.provider().await?).await;

                            // Handle pre-approved and read-only tools in parallel
                            let mut tool_futures: Vec<(String, ToolStream)> = Vec::new();

                            // Skip the confirmation for approved tools
                            for request in &permission_check_result.approved {
                                if let Ok(tool_call) = request.tool_call.clone() {
                                    let (req_id, tool_result) = self.dispatch_tool_call(tool_call, request.id.clone()).await;

                                    tool_futures.push((req_id, match tool_result {
                                        Ok(result) => tool_stream(
                                            result.notification_stream.unwrap_or_else(|| Box::new(stream::empty())),
                                            result.result,
                                        ),
                                        Err(e) => tool_stream(
                                            Box::new(stream::empty()),
                                            futures::future::ready(Err(e)),
                                        ),
                                    }));
                                }
                            }

                            for request in &permission_check_result.denied {
                                let mut response = message_tool_response.lock().await;
                                *response = response.clone().with_tool_response(
                                    request.id.clone(),
                                    Ok(vec![Content::text(DECLINED_RESPONSE)]),
                                );
                            }

                            // We need interior mutability in handle_approval_tool_requests
                            let tool_futures_arc = Arc::new(Mutex::new(tool_futures));

                            // Process tools requiring approval (enable extension, regular tool calls)
                            let mut tool_approval_stream = self.handle_approval_tool_requests(
                                &permission_check_result.needs_approval,
                                tool_futures_arc.clone(),
                                &mut permission_manager,
                                message_tool_response.clone()
                            );

                            // We have a stream of tool_approval_requests to handle
                            // Execution is yielded back to this reply loop, and is of the same Message
                            // type, so we can yield the Message back up to be handled and grab any
                            // confirmations or denials
                            while let Some(msg) = tool_approval_stream.try_next().await? {
                                yield AgentEvent::Message(msg);
                            }

                            tool_futures = {
                                // Lock the mutex asynchronously
                                let mut futures_lock = tool_futures_arc.lock().await;
                                // Drain the vector and collect into a new Vec
                                futures_lock.drain(..).collect::<Vec<_>>()
                            };

                            let with_id = tool_futures
                                .into_iter()
                                .map(|(request_id, stream)| {
                                    stream.map(move |item| (request_id.clone(), item))
                                })
                                .collect::<Vec<_>>();

                            let mut combined = stream::select_all(with_id);

                            let mut all_install_successful = true;

                            while let Some((request_id, item)) = combined.next().await {
                                match item {
                                    ToolStreamItem::Result(output) => {
                                        if enable_extension_request_ids.contains(&request_id) && output.is_err(){
                                            all_install_successful = false;
                                        }
                                        let mut response = message_tool_response.lock().await;
                                        *response = response.clone().with_tool_response(request_id, output);
                                    },
                                    ToolStreamItem::Message(msg) => {
                                        yield AgentEvent::McpNotification((request_id, msg))
                                    }
                                }
                            }

                            // Update system prompt and tools if installations were successful
                            if all_install_successful {
                                (tools, toolshim_tools, system_prompt) = self.prepare_tools_and_prompt().await?;
                            }
                        }

                        let final_message_tool_resp = message_tool_response.lock().await.clone();
                        yield AgentEvent::Message(final_message_tool_resp.clone());

                        messages.push(response);
                        messages.push(final_message_tool_resp);

                        // Check for MCP notifications from subagents again before next iteration
                        // Note: These are already handled as McpNotification events above,
                        // so we don't need to convert them to assistant messages here.
                        // This was causing duplicate plain-text notifications.
                        // let mcp_notifications = self.get_mcp_notifications().await;
                        // for notification in mcp_notifications {
                        //     // Extract subagent info from the notification data for assistant messages
                        //     if let JsonRpcMessage::Notification(ref notif) = notification {
                        //         if let Some(params) = &notif.params {
                        //             if let Some(data) = params.get("data") {
                        //                 if let (Some(subagent_id), Some(message)) = (
                        //                     data.get("subagent_id").and_then(|v| v.as_str()),
                        //                     data.get("message").and_then(|v| v.as_str())
                        //                 ) {
                        //                     yield AgentEvent::Message(
                        //                         Message::assistant().with_text(
                        //                             format!("Subagent {}: {}", subagent_id, message)
                        //                         )
                        //                     );
                        //                 }
                        //             }
                        //         }
                        //     }
                        // }
                    },
                    Err(ProviderError::ContextLengthExceeded(_)) => {
                        // At this point, the last message should be a user message
                        // because call to provider led to context length exceeded error
                        // Immediately yield a special message and break
                        yield AgentEvent::Message(Message::assistant().with_context_length_exceeded(
                            "The context length of the model has been exceeded. Please start a new session and try again.",
                        ));
                        break;
                    },
                    Err(e) => {
                        // Create an error message & terminate the stream
                        error!("Error: {}", e);
                        yield AgentEvent::Message(Message::assistant().with_text(format!("Ran into this error: {e}.\n\nPlease retry if you think this is a transient or recoverable error.")));
                        break;
                    }
                }

                // Yield control back to the scheduler to prevent blocking
                tokio::task::yield_now().await;
            }
        }))
    }

    /// Extend the system prompt with one line of additional instruction
    pub async fn extend_system_prompt(&self, instruction: String) {
        let mut prompt_manager = self.prompt_manager.lock().await;
        prompt_manager.add_system_prompt_extra(instruction);
    }

    /// Get MCP notifications from subagents
    pub async fn get_mcp_notifications(&self) -> Vec<JsonRpcMessage> {
        let mut notifications = Vec::new();
        let mut rx = self.mcp_notification_rx.lock().await;

        while let Ok(notification) = rx.try_recv() {
            notifications.push(notification);
        }

        notifications
    }

    /// Update the provider
    pub async fn update_provider(&self, provider: Arc<dyn Provider>) -> Result<()> {
        let mut current_provider = self.provider.lock().await;
        *current_provider = Some(provider.clone());

        self.update_router_tool_selector(Some(provider), None)
            .await?;
        Ok(())
    }

    pub async fn update_router_tool_selector(
        &self,
        provider: Option<Arc<dyn Provider>>,
        reindex_all: Option<bool>,
    ) -> Result<()> {
        let config = Config::global();
        let _extension_manager = self.extension_manager.read().await;
        let provider = match provider {
            Some(p) => p,
            None => self.provider().await?,
        };

        let router_tool_selection_strategy = config
            .get_param("GOOSE_ROUTER_TOOL_SELECTION_STRATEGY")
            .unwrap_or_else(|_| "default".to_string());

        let strategy = match router_tool_selection_strategy.to_lowercase().as_str() {
            "vector" => Some(RouterToolSelectionStrategy::Vector),
            "llm" => Some(RouterToolSelectionStrategy::Llm),
            _ => None,
        };

        let selector = match strategy {
            Some(RouterToolSelectionStrategy::Vector) => {
                let table_name = generate_table_id();
                let selector = create_tool_selector(strategy, provider.clone(), Some(table_name))
                    .await
                    .map_err(|e| anyhow!("Failed to create tool selector: {}", e))?;
                Arc::new(selector)
            }
            Some(RouterToolSelectionStrategy::Llm) => {
                let selector = create_tool_selector(strategy, provider.clone(), None)
                    .await
                    .map_err(|e| anyhow!("Failed to create tool selector: {}", e))?;
                Arc::new(selector)
            }
            None => return Ok(()),
        };

        // First index platform tools
        let extension_manager = self.extension_manager.read().await;
        ToolRouterIndexManager::index_platform_tools(&selector, &extension_manager).await?;

        if reindex_all.unwrap_or(false) {
            let enabled_extensions = extension_manager.list_extensions().await?;
            for extension_name in enabled_extensions {
                if let Err(e) = ToolRouterIndexManager::update_extension_tools(
                    &selector,
                    &extension_manager,
                    &extension_name,
                    "add",
                )
                .await
                {
                    tracing::error!(
                        "Failed to index tools for extension {}: {}",
                        extension_name,
                        e
                    );
                }
            }
        }

        // Update the selector
        *self.router_tool_selector.lock().await = Some(selector.clone());

        Ok(())
    }

    /// Override the system prompt with a custom template
    pub async fn override_system_prompt(&self, template: String) {
        let mut prompt_manager = self.prompt_manager.lock().await;
        prompt_manager.set_system_prompt_override(template);
    }

    pub async fn list_extension_prompts(&self) -> HashMap<String, Vec<Prompt>> {
        let extension_manager = self.extension_manager.read().await;
        extension_manager
            .list_prompts()
            .await
            .expect("Failed to list prompts")
    }

    pub async fn get_prompt(&self, name: &str, arguments: Value) -> Result<GetPromptResult> {
        let extension_manager = self.extension_manager.read().await;

        // First find which extension has this prompt
        let prompts = extension_manager
            .list_prompts()
            .await
            .map_err(|e| anyhow!("Failed to list prompts: {}", e))?;

        if let Some(extension) = prompts
            .iter()
            .find(|(_, prompt_list)| prompt_list.iter().any(|p| p.name == name))
            .map(|(extension, _)| extension)
        {
            return extension_manager
                .get_prompt(extension, name, arguments)
                .await
                .map_err(|e| anyhow!("Failed to get prompt: {}", e));
        }

        Err(anyhow!("Prompt '{}' not found", name))
    }

    pub async fn get_plan_prompt(&self) -> anyhow::Result<String> {
        let extension_manager = self.extension_manager.read().await;
        let tools = extension_manager.get_prefixed_tools(None).await?;
        let tools_info = tools
            .into_iter()
            .map(|tool| {
                ToolInfo::new(
                    &tool.name,
                    &tool.description,
                    get_parameter_names(&tool),
                    None,
                )
            })
            .collect();

        let plan_prompt = extension_manager.get_planning_prompt(tools_info).await;

        Ok(plan_prompt)
    }

    pub async fn handle_tool_result(&self, id: String, result: ToolResult<Vec<Content>>) {
        if let Err(e) = self.tool_result_tx.send((id, result)).await {
            tracing::error!("Failed to send tool result: {}", e);
        }
    }

    pub async fn create_recipe(&self, mut messages: Vec<Message>) -> Result<Recipe> {
        let extension_manager = self.extension_manager.read().await;
        let extensions_info = extension_manager.get_extensions_info().await;

        // Get model name from provider
        let provider = self.provider().await?;
        let model_config = provider.get_model_config();
        let model_name = &model_config.model_name;

        let prompt_manager = self.prompt_manager.lock().await;
        let system_prompt = prompt_manager.build_system_prompt(
            extensions_info,
            self.frontend_instructions.lock().await.clone(),
            extension_manager.suggest_disable_extensions_prompt().await,
            Some(model_name),
            None,
        );

        let recipe_prompt = prompt_manager.get_recipe_prompt().await;
        let tools = extension_manager.get_prefixed_tools(None).await?;

        messages.push(Message::user().with_text(recipe_prompt));

        let (result, _usage) = self
            .provider
            .lock()
            .await
            .as_ref()
            .unwrap()
            .complete(&system_prompt, &messages, &tools)
            .await?;

        let content = result.as_concat_text();

        // the response may be contained in ```json ```, strip that before parsing json
        let re = Regex::new(r"(?s)```[^\n]*\n(.*?)\n```").unwrap();
        let clean_content = re
            .captures(&content)
            .and_then(|caps| caps.get(1).map(|m| m.as_str()))
            .unwrap_or(&content)
            .trim()
            .to_string();

        // try to parse json response from the LLM
        let (instructions, activities) =
            if let Ok(json_content) = serde_json::from_str::<Value>(&clean_content) {
                let instructions = json_content
                    .get("instructions")
                    .ok_or_else(|| anyhow!("Missing 'instructions' in json response"))?
                    .as_str()
                    .ok_or_else(|| anyhow!("instructions' is not a string"))?
                    .to_string();

                let activities = json_content
                    .get("activities")
                    .ok_or_else(|| anyhow!("Missing 'activities' in json response"))?
                    .as_array()
                    .ok_or_else(|| anyhow!("'activities' is not an array'"))?
                    .iter()
                    .map(|act| {
                        act.as_str()
                            .map(|s| s.to_string())
                            .ok_or(anyhow!("'activities' array element is not a string"))
                    })
                    .collect::<Result<_, _>>()?;

                (instructions, activities)
            } else {
                // If we can't get valid JSON, try string parsing
                // Use split_once to get the content after "Instructions:".
                let after_instructions = content
                    .split_once("instructions:")
                    .map(|(_, rest)| rest)
                    .unwrap_or(&content);

                // Split once more to separate instructions from activities.
                let (instructions_part, activities_text) = after_instructions
                    .split_once("activities:")
                    .unwrap_or((after_instructions, ""));

                let instructions = instructions_part
                    .trim_end_matches(|c: char| c.is_whitespace() || c == '#')
                    .trim()
                    .to_string();
                let activities_text = activities_text.trim();

                // Regex to remove bullet markers or numbers with an optional dot.
                let bullet_re = Regex::new(r"^[•\-\*\d]+\.?\s*").expect("Invalid regex");

                // Process each line in the activities section.
                let activities: Vec<String> = activities_text
                    .lines()
                    .map(|line| bullet_re.replace(line, "").to_string())
                    .map(|s| s.trim().to_string())
                    .filter(|line| !line.is_empty())
                    .collect();

                (instructions, activities)
            };

        let extensions = ExtensionConfigManager::get_all().unwrap_or_default();
        let extension_configs: Vec<_> = extensions
            .iter()
            .filter(|e| e.enabled)
            .map(|e| e.config.clone())
            .collect();

        let author = Author {
            contact: std::env::var("USER")
                .or_else(|_| std::env::var("USERNAME"))
                .ok(),
            metadata: None,
        };

        // Ideally we'd get the name of the provider we are using from the provider itself
        // but it doesn't know and the plumbing looks complicated.
        let config = Config::global();
        let provider_name: String = config
            .get_param("GOOSE_PROVIDER")
            .expect("No provider configured. Run 'goose configure' first");

        let settings = Settings {
            goose_provider: Some(provider_name.clone()),
            goose_model: Some(model_name.clone()),
            temperature: Some(model_config.temperature.unwrap_or(0.0)),
        };

        let recipe = Recipe::builder()
            .title("Custom recipe from chat")
            .description("a custom recipe instance from this chat session")
            .instructions(instructions)
            .activities(activities)
            .extensions(extension_configs)
            .settings(settings)
            .author(author)
            .build()
            .expect("valid recipe");

        Ok(recipe)
    }
}

#[cfg(test)]
mod tests {
    use super::*;
    use crate::recipe::Response;

    #[tokio::test]
    async fn test_add_final_output_tool() -> Result<()> {
        let agent = Agent::new();

        let response = Response {
            json_schema: Some(serde_json::json!({
                "type": "object",
                "properties": {
                    "result": {"type": "string"}
                }
            })),
        };

        agent.add_final_output_tool(response).await;

        let tools = agent.list_tools(None).await;
        let final_output_tool = tools
            .iter()
            .find(|tool| tool.name == FINAL_OUTPUT_TOOL_NAME);

        assert!(
            final_output_tool.is_some(),
            "Final output tool should be present after adding"
        );

        let prompt_manager = agent.prompt_manager.lock().await;
        let system_prompt =
            prompt_manager.build_system_prompt(vec![], None, serde_json::Value::Null, None, None);

        let final_output_tool_ref = agent.final_output_tool.lock().await;
        let final_output_tool_system_prompt =
            final_output_tool_ref.as_ref().unwrap().system_prompt();
        assert!(system_prompt.contains(&final_output_tool_system_prompt));
        Ok(())
    }
}<|MERGE_RESOLUTION|>--- conflicted
+++ resolved
@@ -11,13 +11,6 @@
 use crate::agents::final_output_tool::{FINAL_OUTPUT_CONTINUATION_MESSAGE, FINAL_OUTPUT_TOOL_NAME};
 use crate::agents::recipe_tools::dynamic_task_tools::{
     create_dynamic_task, create_dynamic_task_tool, DYNAMIC_TASK_TOOL_NAME_PREFIX,
-<<<<<<< HEAD
-=======
-};
-use crate::agents::sub_recipe_execution_tool::sub_recipe_execute_task_tool::{
-    self, SUB_RECIPE_EXECUTE_TASK_TOOL_NAME,
->>>>>>> 0e016303
-};
 use crate::agents::sub_recipe_manager::SubRecipeManager;
 use crate::agents::subagent_execution_tool::subagent_execute_task_tool::{
     self, SUBAGENT_EXECUTE_TASK_TOOL_NAME,
@@ -59,10 +52,6 @@
 use super::final_output_tool::FinalOutputTool;
 use super::platform_tools;
 use super::router_tools;
-<<<<<<< HEAD
-=======
-use super::subagent_manager::SubAgentManager;
->>>>>>> 0e016303
 use super::tool_execution::{ToolCallResult, CHAT_MODE_TOOL_SKIPPED_RESPONSE, DECLINED_RESPONSE};
 use crate::agents::subagent_task_config::TaskConfig;
 
@@ -303,7 +292,6 @@
             sub_recipe_manager
                 .dispatch_sub_recipe_tool_call(&tool_call.name, tool_call.arguments.clone())
                 .await
-<<<<<<< HEAD
         } else if tool_call.name == SUBAGENT_EXECUTE_TASK_TOOL_NAME {
             let provider = self.provider().await.ok();
             let mcp_tx = self.mcp_tx.lock().await.clone();
@@ -311,10 +299,6 @@
             let task_config =
                 TaskConfig::new(provider, Some(Arc::clone(&self.extension_manager)), mcp_tx);
             subagent_execute_task_tool::run_tasks(tool_call.arguments.clone(), task_config).await
-=======
-        } else if tool_call.name == SUB_RECIPE_EXECUTE_TASK_TOOL_NAME {
-            sub_recipe_execute_task_tool::run_tasks(tool_call.arguments.clone()).await
->>>>>>> 0e016303
         } else if tool_call.name == DYNAMIC_TASK_TOOL_NAME_PREFIX {
             create_dynamic_task(tool_call.arguments.clone()).await
         } else if tool_call.name == PLATFORM_READ_RESOURCE_TOOL_NAME {
@@ -573,16 +557,8 @@
                 platform_tools::manage_schedule_tool(),
             ]);
 
-<<<<<<< HEAD
             // Dynamic task tool
             prefixed_tools.push(create_dynamic_task_tool());
-=======
-            // Add subagent tool (only if ALPHA_FEATURES is enabled)
-            let config = Config::global();
-            if config.get_param::<bool>("ALPHA_FEATURES").unwrap_or(false) {
-                prefixed_tools.push(create_dynamic_task_tool());
-            }
->>>>>>> 0e016303
 
             // Add resource tools if supported
             if extension_manager.supports_resources() {
