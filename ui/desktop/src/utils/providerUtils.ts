--- conflicted
+++ resolved
@@ -71,17 +71,10 @@
  */
 export const updateSystemPromptWithParameters = async (
   recipeParameters: Record<string, string>,
-  recipeConfig?: { instructions?: string }
+  recipeConfig?: { instructions?: string | null }
 ): Promise<void> => {
   try {
-<<<<<<< HEAD
-    // Use provided recipe config or fall back to app config
-    const config = recipeConfig || window.appConfig?.get?.('recipeConfig');
-    const originalInstructions = (config as { instructions?: string })?.instructions;
-=======
-    const recipeConfig = window.appConfig?.get?.('recipe');
-    const originalInstructions = (recipeConfig as { instructions?: string })?.instructions;
->>>>>>> fb58c910
+    const originalInstructions = recipeConfig?.instructions;
 
     if (!originalInstructions) {
       return;
