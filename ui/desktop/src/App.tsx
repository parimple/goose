--- conflicted
+++ resolved
@@ -11,12 +11,8 @@
 import { extractExtensionName } from './components/settings/extensions/utils';
 import { GoosehintsModal } from './components/GoosehintsModal';
 import { type ExtensionConfig } from './extensions';
-<<<<<<< HEAD
+import AnnouncementModal from './components/AnnouncementModal';
 import { generateSessionId } from './sessions';
-=======
-import { type Recipe } from './recipe';
-import AnnouncementModal from './components/AnnouncementModal';
->>>>>>> 36b51737
 
 import Hub, { type ChatType } from './components/hub';
 import Pair from './components/pair';
@@ -25,8 +21,6 @@
 import SharedSessionView from './components/sessions/SharedSessionView';
 import SchedulesView from './components/schedule/SchedulesView';
 import ProviderSettings from './components/settings/providers/ProviderSettingsPage';
-import RecipeEditor from './components/RecipeEditor';
-import RecipesView from './components/RecipesView';
 import { useChat } from './hooks/useChat';
 import { AppLayout } from './components/Layout/AppLayout';
 import { ChatProvider } from './contexts/ChatContext';
@@ -47,6 +41,8 @@
 import { type SessionDetails } from './sessions';
 import ExtensionsView, { ExtensionsViewOptions } from './components/extensions/ExtensionsView';
 import ProjectsContainer from './components/projects/ProjectsContainer';
+import RecipesView from './components/RecipesView';
+import RecipeEditor from './components/RecipeEditor';
 
 export type View =
   | 'welcome'
@@ -310,14 +306,11 @@
 
 const SchedulesRoute = () => {
   const navigate = useNavigate();
-
   return <SchedulesView onClose={() => navigate('/')} />;
 };
 
 const RecipesRoute = () => {
-  const navigate = useNavigate();
-
-  return <RecipesView onBack={() => navigate('/')} />;
+  return <RecipesView />;
 };
 
 const RecipeEditorRoute = () => {
@@ -1110,7 +1103,6 @@
             </Route>
           </Routes>
         </div>
-<<<<<<< HEAD
         {isGoosehintsModalOpen && (
           <GoosehintsModal
             directory={window.appConfig.get('GOOSE_WORKING_DIR') as string}
@@ -1118,16 +1110,7 @@
           />
         )}
       </HashRouter>
-=======
-      </div>
-      {isGoosehintsModalOpen && (
-        <GoosehintsModal
-          directory={window.appConfig.get('GOOSE_WORKING_DIR') as string}
-          setIsGoosehintsModalOpen={setIsGoosehintsModalOpen}
-        />
-      )}
       <AnnouncementModal />
->>>>>>> 36b51737
     </ModelAndProviderProvider>
   );
 }