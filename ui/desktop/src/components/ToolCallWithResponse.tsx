import React, { useEffect, useRef, useState } from 'react';
import { Button } from './ui/button';
import { ToolCallArguments, ToolCallArgumentValue } from './ToolCallArguments';
import MarkdownContent from './MarkdownContent';
import { Content, ToolRequestMessageContent, ToolResponseMessageContent } from '../types/message';
import { snakeToTitleCase } from '../utils';
import Dot, { LoadingStatus } from './ui/Dot';
import Expand from './ui/Expand';
import { NotificationEvent } from '../hooks/useMessageStream';

interface ToolCallWithResponseProps {
  isCancelledMessage: boolean;
  toolRequest: ToolRequestMessageContent;
  toolResponse?: ToolResponseMessageContent;
  notifications?: NotificationEvent[];
}

export default function ToolCallWithResponse({
  isCancelledMessage,
  toolRequest,
  toolResponse,
  notifications,
}: ToolCallWithResponseProps) {
  const toolCall = toolRequest.toolCall.status === 'success' ? toolRequest.toolCall.value : null;
  if (!toolCall) {
    return null;
  }

  return (
    <div className={'w-full text-sm'}>
      <ToolCallView {...{ isCancelledMessage, toolCall, toolResponse, notifications }} />
    </div>
  );
}

interface ToolCallExpandableProps {
  label: string | React.ReactNode;
  isStartExpanded?: boolean;
  isForceExpand?: boolean;
  children: React.ReactNode;
  className?: string;
}

function ToolCallExpandable({
  label,
  isStartExpanded = false,
  isForceExpand,
  children,
  className = '',
}: ToolCallExpandableProps) {
  const [isExpandedState, setIsExpanded] = React.useState<boolean | null>(null);
  const isExpanded = isExpandedState === null ? isStartExpanded : isExpandedState;
  const toggleExpand = () => setIsExpanded(!isExpanded);
  React.useEffect(() => {
    if (isForceExpand) setIsExpanded(true);
  }, [isForceExpand]);

  return (
    <div className={className}>
      <Button
        onClick={toggleExpand}
        className="w-full flex justify-between items-center pr-2 rounded-lg hover:bg-background-muted transition-colors"
        variant="ghost"
      >
        <span className="flex items-center font-mono">{label}</span>
        {/* <Expand size={5} isExpanded={isExpanded} /> */}
      </Button>
      {isExpanded && <div>{children}</div>}
    </div>
  );
}

interface ToolCallViewProps {
  isCancelledMessage: boolean;
  toolCall: {
    name: string;
    arguments: Record<string, unknown>;
  };
  toolResponse?: ToolResponseMessageContent;
  notifications?: NotificationEvent[];
}

interface Progress {
  progress: number;
  progressToken: string;
  total?: number;
  message?: string;
}

const logToString = (logMessage: NotificationEvent) => {
  const params = logMessage.message.params;

  // Special case for the developer system shell logs
  if (
    params &&
    params.data &&
    typeof params.data === 'object' &&
    'output' in params.data &&
    'stream' in params.data
  ) {
    return `[${params.data.stream}] ${params.data.output}`;
  }

  return typeof params.data === 'string' ? params.data : JSON.stringify(params.data);
};

const notificationToProgress = (notification: NotificationEvent): Progress =>
  notification.message.params as unknown as Progress;

function ToolCallView({
  isCancelledMessage,
  toolCall,
  toolResponse,
  notifications,
}: ToolCallViewProps) {
  const responseStyle = localStorage.getItem('response_style');
  const isExpandToolDetails = (() => {
    switch (responseStyle) {
      case 'concise':
        return false;
      case 'detailed':
      default:
        return true;
    }
  })();

  const isToolDetails = Object.entries(toolCall?.arguments).length > 0;
  const loadingStatus: LoadingStatus = !toolResponse?.toolResult.status
    ? 'loading'
    : toolResponse?.toolResult.status;

  // Tool call timing tracking
  const [startTime, setStartTime] = useState<number | null>(null);
  const [elapsedTime, setElapsedTime] = useState<number | null>(null);

  // Track when tool call starts (when there's no response yet)
  useEffect(() => {
    if (!toolResponse?.toolResult.status && startTime === null) {
      setStartTime(Date.now());
    }
  }, [toolResponse?.toolResult.status, startTime]);

  // Calculate elapsed time while tool call is running
  useEffect(() => {
    if (startTime && loadingStatus === 'loading') {
      const interval = setInterval(() => {
        setElapsedTime(Date.now() - startTime);
      }, 100); // Update every 100ms for smooth display

      return () => clearInterval(interval);
    } else if (startTime && loadingStatus !== 'loading') {
      // Tool call finished, calculate final elapsed time
      setElapsedTime(Date.now() - startTime);
    }
  }, [startTime, loadingStatus]);

  // Format elapsed time for display
  const formatElapsedTime = (ms: number): string => {
    if (ms < 1000) {
      return `${ms}ms`;
    } else if (ms < 60000) {
      return `${(ms / 1000).toFixed(1)}s`;
    } else {
      const minutes = Math.floor(ms / 60000);
      const seconds = ((ms % 60000) / 1000).toFixed(0);
      return `${minutes}m ${seconds}s`;
    }
  };

  const toolResults: { result: Content; isExpandToolResults: boolean }[] =
    loadingStatus === 'success' && Array.isArray(toolResponse?.toolResult.value)
      ? toolResponse!.toolResult.value
          .filter((item) => {
            const audience = item.annotations?.audience as string[] | undefined;
            return !audience || audience.includes('user');
          })
          .map((item) => ({
            result: item,
            isExpandToolResults: ((item.annotations?.priority as number | undefined) ?? -1) >= 0.5,
          }))
      : [];

  const logs = notifications
    ?.filter((notification) => notification.message.method === 'notifications/message')
    .map(logToString);

  const progress = notifications
    ?.filter((notification) => notification.message.method === 'notifications/progress')
    .map(notificationToProgress)
    .reduce((map, item) => {
      const key = item.progressToken;
      if (!map.has(key)) {
        map.set(key, []);
      }
      map.get(key)!.push(item);
      return map;
    }, new Map<string, Progress[]>());

  const progressEntries = [...(progress?.values() || [])].map(
    (entries) => entries.sort((a, b) => b.progress - a.progress)[0]
  );

  const isRenderingProgress =
    loadingStatus === 'loading' && (progressEntries.length > 0 || (logs || []).length > 0);

<<<<<<< HEAD
  const isShouldExpand = false; // Always start minimized
=======
  // Only expand if there are actual results that need to be shown, not just for tool details
  const isShouldExpand = toolResults.some((v) => v.isExpandToolResults);
>>>>>>> 36b51737

  // Function to create a descriptive representation of what the tool is doing
  const getToolDescription = () => {
    const args = toolCall.arguments as Record<string, ToolCallArgumentValue>;
    const toolName = toolCall.name.substring(toolCall.name.lastIndexOf('__') + 2);

    // Helper function to get string value safely
    const getStringValue = (value: ToolCallArgumentValue): string => {
      return typeof value === 'string' ? value : JSON.stringify(value);
    };

    // Helper function to truncate long values
    const truncate = (str: string, maxLength: number = 50): string => {
      return str.length > maxLength ? str.substring(0, maxLength) + '...' : str;
    };

    // Generate descriptive text based on tool type
    switch (toolName) {
      case 'text_editor':
        if (args.command === 'write' && args.path) {
          return `writing ${truncate(getStringValue(args.path))}`;
        }
        if (args.command === 'view' && args.path) {
          return `reading ${truncate(getStringValue(args.path))}`;
        }
        if (args.command === 'str_replace' && args.path) {
          return `editing ${truncate(getStringValue(args.path))}`;
        }
        if (args.command && args.path) {
          return `${getStringValue(args.command)} ${truncate(getStringValue(args.path))}`;
        }
        break;

      case 'shell':
        if (args.command) {
          return `running ${truncate(getStringValue(args.command))}`;
        }
        break;

      case 'search':
        if (args.name) {
          return `searching for "${truncate(getStringValue(args.name))}"`;
        }
        if (args.mimeType) {
          return `searching for ${getStringValue(args.mimeType)} files`;
        }
        break;

      case 'read': {
        if (args.uri) {
          const uri = getStringValue(args.uri);
          const fileId = uri.replace('gdrive:///', '');
          return `reading file ${truncate(fileId)}`;
        }
        if (args.url) {
          return `reading ${truncate(getStringValue(args.url))}`;
        }
        break;
      }

      case 'create_file':
        if (args.name) {
          return `creating ${truncate(getStringValue(args.name))}`;
        }
        break;

      case 'update_file':
        if (args.fileId) {
          return `updating file ${truncate(getStringValue(args.fileId))}`;
        }
        break;

      case 'sheets_tool': {
        if (args.operation && args.spreadsheetId) {
          const operation = getStringValue(args.operation);
          const sheetId = truncate(getStringValue(args.spreadsheetId));
          return `${operation} in sheet ${sheetId}`;
        }
        break;
      }

      case 'docs_tool': {
        if (args.operation && args.documentId) {
          const operation = getStringValue(args.operation);
          const docId = truncate(getStringValue(args.documentId));
          return `${operation} in document ${docId}`;
        }
        break;
      }

<<<<<<< HEAD
      return (
        <span className="ml-2 text-text-muted truncate text-xs opacity-70">
          {key}: {truncatedValue}
        </span>
      );
    }

    // For multiple parameters, just show the keys
    return (
      <span className="ml-2 text-text-muted truncate text-xs opacity-70">
        {entries.map(([key]) => key).join(', ')}
      </span>
    );
  };

  return (
    <div className="border border-borderSubtle rounded-lg overflow-hidden shadow-sm">
      <ToolCallExpandable
        isStartExpanded={false}
        isForceExpand={false}
        className="bg-background-subtle bg-opacity-50"
        label={
          <div className="flex items-center py-2">
            <Dot size={4} loadingStatus={loadingStatus} />
            <span className="ml-3 font-medium">
              {snakeToTitleCase(toolCall.name.substring(toolCall.name.lastIndexOf('__') + 2))}
            </span>
            {/* Display compact arguments inline */}
            {isToolDetails && getCompactArguments()}
            {/* Display elapsed time */}
            {elapsedTime !== null && (
              <span className="ml-auto text-xs text-text-muted opacity-70">
                {formatElapsedTime(elapsedTime)}
              </span>
            )}
=======
      case 'web_scrape':
        if (args.url) {
          return `scraping ${truncate(getStringValue(args.url))}`;
        }
        break;

      case 'remember_memory':
        if (args.category && args.data) {
          return `storing ${getStringValue(args.category)}: ${truncate(getStringValue(args.data))}`;
        }
        break;

      case 'retrieve_memories':
        if (args.category) {
          return `retrieving ${getStringValue(args.category)} memories`;
        }
        break;

      case 'screen_capture':
        if (args.window_title) {
          return `capturing window "${truncate(getStringValue(args.window_title))}"`;
        }
        return 'capturing screen';

      case 'automation_script':
        if (args.language) {
          return `running ${getStringValue(args.language)} script`;
        }
        break;

      case 'final_output':
        return 'final output';

      case 'computer_control':
        return 'poking around...';

      default: {
        // Fallback to showing key parameters for unknown tools
        const entries = Object.entries(args);
        if (entries.length === 0) return null;

        // For a single parameter, show key and truncated value
        if (entries.length === 1) {
          const [key, value] = entries[0];
          const stringValue = getStringValue(value);
          const truncatedValue = truncate(stringValue, 30);
          return `${key}: ${truncatedValue}`;
        }

        // For multiple parameters, just show the keys
        return entries.map(([key]) => key).join(', ');
      }
    }

    return null;
  };

  return (
    <ToolCallExpandable
      isStartExpanded={isRenderingProgress}
      isForceExpand={isShouldExpand}
      label={
        <>
          <Dot size={2} loadingStatus={loadingStatus} />
          <span className="ml-[10px]">
            {(() => {
              const description = getToolDescription();
              if (description) {
                return description;
              }
              // Fallback to the original tool name formatting
              return snakeToTitleCase(toolCall.name.substring(toolCall.name.lastIndexOf('__') + 2));
            })()}
          </span>
        </>
      }
    >
      {/* Tool Details */}
      {isToolDetails && (
        <div className="bg-bgStandard rounded-t mt-1">
          <ToolDetailsView toolCall={toolCall} isStartExpanded={isExpandToolDetails} />
        </div>
      )}

      {logs && logs.length > 0 && (
        <div className="bg-bgStandard mt-1">
          <ToolLogsView
            logs={logs}
            working={toolResults.length === 0}
            isStartExpanded={toolResults.length === 0}
          />
        </div>
      )}

      {toolResults.length === 0 &&
        progressEntries.length > 0 &&
        progressEntries.map((entry, index) => (
          <div className="p-2" key={index}>
            <ProgressBar progress={entry.progress} total={entry.total} message={entry.message} />
>>>>>>> 36b51737
          </div>
        }
      >
        {/* Tool Details */}
        {isToolDetails && (
          <div className="bg-background-default rounded-sm mt-1 border-t border-borderSubtle">
            <ToolDetailsView toolCall={toolCall} isStartExpanded={isExpandToolDetails} />
          </div>
        )}

        {logs && logs.length > 0 && (
          <div className="bg-background-default mt-1 border-t border-borderSubtle">
            <ToolLogsView
              logs={logs}
              working={toolResults.length === 0}
              isStartExpanded={toolResults.length === 0}
            />
          </div>
        )}

        {toolResults.length === 0 &&
          progressEntries.length > 0 &&
          progressEntries.map((entry, index) => (
            <div className="p-3 border-t border-borderSubtle" key={index}>
              <ProgressBar progress={entry.progress} total={entry.total} message={entry.message} />
            </div>
          ))}

        {/* Tool Output */}
        {!isCancelledMessage && (
          <>
            {toolResults.map(({ result, isExpandToolResults }, index) => {
              const isLast = index === toolResults.length - 1;
              return (
                <div
                  key={index}
                  className={`bg-background-default mt-1 border-t border-borderSubtle 
                    ${isToolDetails || index > 0 ? '' : 'rounded-t'} 
                    ${isLast ? 'rounded-b' : ''}
                  `}
                >
                  <ToolResultView result={result} isStartExpanded={isExpandToolResults} />
                </div>
              );
            })}
          </>
        )}
      </ToolCallExpandable>
    </div>
  );
}

interface ToolDetailsViewProps {
  toolCall: {
    name: string;
    arguments: Record<string, unknown>;
  };
  isStartExpanded: boolean;
}

function ToolDetailsView({ toolCall, isStartExpanded }: ToolDetailsViewProps) {
  return (
    <ToolCallExpandable
      label={<span className="pl-4 py-1 font-medium">Tool Details</span>}
      className="py-1"
      isStartExpanded={isStartExpanded}
    >
      <div className="px-4 py-2">
        {toolCall.arguments && (
          <ToolCallArguments args={toolCall.arguments as Record<string, ToolCallArgumentValue>} />
        )}
      </div>
    </ToolCallExpandable>
  );
}

interface ToolResultViewProps {
  result: Content;
  isStartExpanded: boolean;
}

function ToolResultView({ result, isStartExpanded }: ToolResultViewProps) {
  return (
    <ToolCallExpandable
      label={<span className="pl-4 py-1 font-medium">Output</span>}
      isStartExpanded={isStartExpanded}
    >
      <div className="bg-background-default rounded-b pl-4 pr-4 py-4">
        {result.type === 'text' && result.text && (
          <MarkdownContent
            content={result.text}
            className="whitespace-pre-wrap max-w-full overflow-x-auto"
          />
        )}
        {result.type === 'image' && (
          <img
            src={`data:${result.mimeType};base64,${result.data}`}
            alt="Tool result"
            className="max-w-full h-auto rounded-md my-2"
            onError={(e) => {
              console.error('Failed to load image');
              e.currentTarget.style.display = 'none';
            }}
          />
        )}
      </div>
    </ToolCallExpandable>
  );
}

function ToolLogsView({
  logs,
  working,
  isStartExpanded,
}: {
  logs: string[];
  working: boolean;
  isStartExpanded?: boolean;
}) {
  const boxRef = useRef<HTMLDivElement>(null);

  // Whenever logs update, jump to the newest entry
  useEffect(() => {
    if (boxRef.current) {
      boxRef.current.scrollTop = boxRef.current.scrollHeight;
    }
  }, [logs]);

  return (
    <ToolCallExpandable
      label={
        <span className="pl-4 py-1 font-medium flex items-center">
          <span>Logs</span>
          {working && (
            <div className="mx-2 inline-block">
              <span
                className="inline-block animate-spin rounded-full border-2 border-t-transparent border-current"
                style={{ width: 8, height: 8 }}
                role="status"
                aria-label="Loading spinner"
              />
            </div>
          )}
        </span>
      }
      isStartExpanded={isStartExpanded}
    >
      <div
        ref={boxRef}
        className={`flex flex-col items-start space-y-2 overflow-y-auto p-4 ${working ? 'max-h-[4rem]' : 'max-h-[20rem]'} bg-background-default`}
      >
        {logs.map((log, i) => (
          <span key={i} className="font-mono text-sm text-textSubtle">
            {log}
          </span>
        ))}
      </div>
    </ToolCallExpandable>
  );
}

const ProgressBar = ({ progress, total, message }: Omit<Progress, 'progressToken'>) => {
  const isDeterminate = typeof total === 'number';
  const percent = isDeterminate ? Math.min((progress / total!) * 100, 100) : 0;

  return (
    <div className="w-full space-y-2">
      {message && <div className="text-sm text-textSubtle">{message}</div>}

      <div className="w-full bg-background-subtle rounded-full h-4 overflow-hidden relative">
        {isDeterminate ? (
          <div
            className="bg-primary h-full transition-all duration-300"
            style={{ width: `${percent}%` }}
          />
        ) : (
          <div className="absolute inset-0 animate-indeterminate bg-primary" />
        )}
      </div>
    </div>
  );
};<|MERGE_RESOLUTION|>--- conflicted
+++ resolved
@@ -5,7 +5,6 @@
 import { Content, ToolRequestMessageContent, ToolResponseMessageContent } from '../types/message';
 import { snakeToTitleCase } from '../utils';
 import Dot, { LoadingStatus } from './ui/Dot';
-import Expand from './ui/Expand';
 import { NotificationEvent } from '../hooks/useMessageStream';
 
 interface ToolCallWithResponseProps {
@@ -131,7 +130,6 @@
 
   // Tool call timing tracking
   const [startTime, setStartTime] = useState<number | null>(null);
-  const [elapsedTime, setElapsedTime] = useState<number | null>(null);
 
   // Track when tool call starts (when there's no response yet)
   useEffect(() => {
@@ -139,33 +137,6 @@
       setStartTime(Date.now());
     }
   }, [toolResponse?.toolResult.status, startTime]);
-
-  // Calculate elapsed time while tool call is running
-  useEffect(() => {
-    if (startTime && loadingStatus === 'loading') {
-      const interval = setInterval(() => {
-        setElapsedTime(Date.now() - startTime);
-      }, 100); // Update every 100ms for smooth display
-
-      return () => clearInterval(interval);
-    } else if (startTime && loadingStatus !== 'loading') {
-      // Tool call finished, calculate final elapsed time
-      setElapsedTime(Date.now() - startTime);
-    }
-  }, [startTime, loadingStatus]);
-
-  // Format elapsed time for display
-  const formatElapsedTime = (ms: number): string => {
-    if (ms < 1000) {
-      return `${ms}ms`;
-    } else if (ms < 60000) {
-      return `${(ms / 1000).toFixed(1)}s`;
-    } else {
-      const minutes = Math.floor(ms / 60000);
-      const seconds = ((ms % 60000) / 1000).toFixed(0);
-      return `${minutes}m ${seconds}s`;
-    }
-  };
 
   const toolResults: { result: Content; isExpandToolResults: boolean }[] =
     loadingStatus === 'success' && Array.isArray(toolResponse?.toolResult.value)
@@ -203,15 +174,11 @@
   const isRenderingProgress =
     loadingStatus === 'loading' && (progressEntries.length > 0 || (logs || []).length > 0);
 
-<<<<<<< HEAD
-  const isShouldExpand = false; // Always start minimized
-=======
   // Only expand if there are actual results that need to be shown, not just for tool details
   const isShouldExpand = toolResults.some((v) => v.isExpandToolResults);
->>>>>>> 36b51737
 
   // Function to create a descriptive representation of what the tool is doing
-  const getToolDescription = () => {
+  const getToolDescription = (): string | null => {
     const args = toolCall.arguments as Record<string, ToolCallArgumentValue>;
     const toolName = toolCall.name.substring(toolCall.name.lastIndexOf('__') + 2);
 
@@ -299,43 +266,6 @@
         break;
       }
 
-<<<<<<< HEAD
-      return (
-        <span className="ml-2 text-text-muted truncate text-xs opacity-70">
-          {key}: {truncatedValue}
-        </span>
-      );
-    }
-
-    // For multiple parameters, just show the keys
-    return (
-      <span className="ml-2 text-text-muted truncate text-xs opacity-70">
-        {entries.map(([key]) => key).join(', ')}
-      </span>
-    );
-  };
-
-  return (
-    <div className="border border-borderSubtle rounded-lg overflow-hidden shadow-sm">
-      <ToolCallExpandable
-        isStartExpanded={false}
-        isForceExpand={false}
-        className="bg-background-subtle bg-opacity-50"
-        label={
-          <div className="flex items-center py-2">
-            <Dot size={4} loadingStatus={loadingStatus} />
-            <span className="ml-3 font-medium">
-              {snakeToTitleCase(toolCall.name.substring(toolCall.name.lastIndexOf('__') + 2))}
-            </span>
-            {/* Display compact arguments inline */}
-            {isToolDetails && getCompactArguments()}
-            {/* Display elapsed time */}
-            {elapsedTime !== null && (
-              <span className="ml-auto text-xs text-text-muted opacity-70">
-                {formatElapsedTime(elapsedTime)}
-              </span>
-            )}
-=======
       case 'web_scrape':
         if (args.url) {
           return `scraping ${truncate(getStringValue(args.url))}`;
@@ -394,49 +324,26 @@
   };
 
   return (
-    <ToolCallExpandable
-      isStartExpanded={isRenderingProgress}
-      isForceExpand={isShouldExpand}
-      label={
-        <>
-          <Dot size={2} loadingStatus={loadingStatus} />
-          <span className="ml-[10px]">
-            {(() => {
-              const description = getToolDescription();
-              if (description) {
-                return description;
-              }
-              // Fallback to the original tool name formatting
-              return snakeToTitleCase(toolCall.name.substring(toolCall.name.lastIndexOf('__') + 2));
-            })()}
-          </span>
-        </>
-      }
-    >
-      {/* Tool Details */}
-      {isToolDetails && (
-        <div className="bg-bgStandard rounded-t mt-1">
-          <ToolDetailsView toolCall={toolCall} isStartExpanded={isExpandToolDetails} />
-        </div>
-      )}
-
-      {logs && logs.length > 0 && (
-        <div className="bg-bgStandard mt-1">
-          <ToolLogsView
-            logs={logs}
-            working={toolResults.length === 0}
-            isStartExpanded={toolResults.length === 0}
-          />
-        </div>
-      )}
-
-      {toolResults.length === 0 &&
-        progressEntries.length > 0 &&
-        progressEntries.map((entry, index) => (
-          <div className="p-2" key={index}>
-            <ProgressBar progress={entry.progress} total={entry.total} message={entry.message} />
->>>>>>> 36b51737
-          </div>
+    <div className="border border-borderSubtle rounded-lg overflow-hidden shadow-sm">
+      <ToolCallExpandable
+        isStartExpanded={isRenderingProgress}
+        isForceExpand={isShouldExpand}
+        label={
+          <>
+            <Dot size={2} loadingStatus={loadingStatus} />
+            <span className="ml-[10px]">
+              {(() => {
+                const description = getToolDescription();
+                if (description) {
+                  return description;
+                }
+                // Fallback to the original tool name formatting
+                return snakeToTitleCase(
+                  toolCall.name.substring(toolCall.name.lastIndexOf('__') + 2)
+                );
+              })()}
+            </span>
+          </>
         }
       >
         {/* Tool Details */}
